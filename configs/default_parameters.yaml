whisper:
  model_size: "large-v2"
  file_format: "SRT"
  lang: "Automatic Detection"
  is_translate: false
  beam_size: 5
  log_prob_threshold: -1
  no_speech_threshold: 0.6
  best_of: 5
  patience: 1
  condition_on_previous_text: true
  prompt_reset_on_temperature: 0.5
  initial_prompt: null
  temperature: 0
  compression_ratio_threshold: 2.4
  chunk_length: 30
  batch_size: 24
  length_penalty: 1
  repetition_penalty: 1
  no_repeat_ngram_size: 0
  prefix: null
  suppress_blank: true
  suppress_tokens: "[-1]"
  max_initial_timestamp: 1
  word_timestamps: false
  enable_whisperx_alignment: false
  prepend_punctuations: "\"'“¿([{-"
  append_punctuations: "\"'.。,，!！?？:：”)]}、"
  max_new_tokens: null
  hallucination_silence_threshold: null
  hotwords: null
  language_detection_threshold: 0.5
  language_detection_segments: 1
  add_timestamp: false
  enable_whisperx_alignment: false
  whisperx_confidence_threshold: 0.0
  enable_offload: true

vad:
  vad_filter: false
  threshold: 0.5
  min_speech_duration_ms: 250
  max_speech_duration_s: 9999
  min_silence_duration_ms: 1000
  speech_pad_ms: 2000

diarization:
  is_diarize: false
  hf_token: ""
<<<<<<< HEAD
  use_whisperx_diarization: false
=======
  assign_word_speakers: false
  fill_nearest_speaker: false
>>>>>>> 1da30d85
  enable_offload: true

bgm_separation:
  is_separate_bgm: false
  uvr_model_size: "UVR-MDX-NET-Inst_HQ_4"
  segment_size: 256
  save_file: false
  enable_offload: true

translation:
  deepl:
    api_key: ""
    is_pro: false
    source_lang: "Automatic Detection"
    target_lang: "English"
  nllb:
    model_size: "facebook/nllb-200-1.3B"
    source_lang: null
    target_lang: null
    max_length: 200
  add_timestamp: false<|MERGE_RESOLUTION|>--- conflicted
+++ resolved
@@ -47,12 +47,9 @@
 diarization:
   is_diarize: false
   hf_token: ""
-<<<<<<< HEAD
   use_whisperx_diarization: false
-=======
   assign_word_speakers: false
   fill_nearest_speaker: false
->>>>>>> 1da30d85
   enable_offload: true
 
 bgm_separation:
