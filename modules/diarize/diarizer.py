import os
import torch
from typing import List, Union, BinaryIO, Optional, Tuple
import numpy as np
import time
import logging
import gc

from modules.utils.paths import WHISPERX_MODELS_DIR
from modules.diarize.diarize_pipeline import DiarizationPipeline, assign_word_speakers
from modules.diarize.audio_loader import load_audio
from modules.whisper.data_classes import *


class Diarizer:
    def __init__(self,
                 model_dir: Optional[str] = None
                 ):
        self.device = self.get_device()
        self.available_device = self.get_available_device()
        self.compute_type = "float16"
        self.model_dir = model_dir or os.path.join(WHISPERX_MODELS_DIR, "diarization")
        os.makedirs(self.model_dir, exist_ok=True)
        self.pipe = None

    def run(self,
            audio: Union[str, BinaryIO, np.ndarray],
            transcribed_result: List[Segment],
            use_auth_token: str,
            device: Optional[str] = None,
            tag_word_speakers: bool = False,
            fill_nearest_speaker: bool = False
            ) -> Tuple[List[Segment], float]:
        """
        Diarize transcribed result as a post-processing

        Parameters
        ----------
        audio: Union[str, BinaryIO, np.ndarray]
            Audio input. This can be file path or binary type.
        transcribed_result: List[Segment]
            transcribed result through whisper.
        use_auth_token: str
            Huggingface token with READ permission. This is only needed the first time you download the model.
            You must manually go to the website https://huggingface.co/pyannote/speaker-diarization-3.1 and agree to their TOS to download the model.
        device: Optional[str]
            Device for diarization.
        tag_word_speakers: bool
            Whether to propagate speaker tags down to individual words.
        fill_nearest_speaker: bool
            When enabled, falls back to the nearest diarization segment if there is no overlap.

        Returns
        ----------
        segments_result: List[Segment]
            list of Segment that includes start, end timestamps and transcribed text
        elapsed_time: float
            elapsed time for running
        """
        start_time = time.time()

        if device is None:
            device = self.device

        if device != self.device or self.pipe is None:
            self.update_pipe(
                device=device,
                use_auth_token=use_auth_token
            )

        audio = load_audio(audio)

        diarization_segments = self.pipe(audio)
        diarized_result = assign_word_speakers(
            diarization_segments,
            {"segments": transcribed_result},
            fill_nearest=fill_nearest_speaker,
            tag_words=tag_word_speakers
        )

        segments_result = []
        for segment in diarized_result["segments"]:
            speaker = segment.get("speaker")
            diarized_text = segment.get("text", "").strip()
            diarized_text = f"{speaker if speaker else 'None'}|{diarized_text}"
            words = None
            if segment.get("words"):
                words = []
                for word in segment["words"]:
                    if isinstance(word, Word):
                        words.append(word)
                    else:
                        words.append(Word(**word))

            segments_result.append(Segment(
<<<<<<< HEAD
                start=segment["start"],
                end=segment["end"],
                text=diarized_text,
                speaker=speaker
=======
                start=segment.get("start"),
                end=segment.get("end"),
                text=diarized_text,
                speaker=speaker,
                words=words
>>>>>>> 1da30d85
            ))

        elapsed_time = time.time() - start_time
        return segments_result, elapsed_time

    def update_pipe(self,
                    use_auth_token: Optional[str] = None,
                    device: Optional[str] = None,
                    ):
        """
        Set pipeline for diarization

        Parameters
        ----------
        use_auth_token: str
            Huggingface token with READ permission. This is only needed the first time you download the model.
            You must manually go to the website https://huggingface.co/pyannote/speaker-diarization-3.1 and agree to their TOS to download the model.
        device: str
            Device for diarization.
        """
        if device is None:
            device = self.get_device()
        self.device = device

        os.makedirs(self.model_dir, exist_ok=True)

        if (not os.listdir(self.model_dir) and
                not use_auth_token):
            print(
                "\nFailed to diarize. You need huggingface token and agree to their requirements to download the diarization model.\n"
                "Go to \"https://huggingface.co/pyannote/speaker-diarization-3.1\" and follow their instructions to download the model.\n"
            )
            return

        logger = logging.getLogger("speechbrain.utils.train_logger")
        # Disable redundant torchvision warning message
        logger.disabled = True
        self.pipe = DiarizationPipeline(
            use_auth_token=use_auth_token,
            device=device,
            cache_dir=self.model_dir
        )
        logger.disabled = False

    def offload(self):
        """Offload the model and free up the memory"""
        if self.pipe is not None:
            del self.pipe
            self.pipe = None
        if self.device == "cuda":
            torch.cuda.empty_cache()
            torch.cuda.reset_max_memory_allocated()
        if self.device == "xpu":
            torch.xpu.empty_cache()
            torch.xpu.reset_accumulated_memory_stats()
            torch.xpu.reset_peak_memory_stats()
        gc.collect()

    @staticmethod
    def get_device():
        if torch.cuda.is_available():
            return "cuda"
        if torch.xpu.is_available():
            return "xpu"
        elif torch.backends.mps.is_available():
            return "mps"
        else:
            return "cpu"

    @staticmethod
    def get_available_device():
        devices = ["cpu"]
        if torch.cuda.is_available():
            devices.append("cuda")
        if torch.xpu.is_available():
            devices.append("xpu")
        if torch.backends.mps.is_available():
            devices.append("mps")
        return devices<|MERGE_RESOLUTION|>--- conflicted
+++ resolved
@@ -93,18 +93,11 @@
                         words.append(Word(**word))
 
             segments_result.append(Segment(
-<<<<<<< HEAD
-                start=segment["start"],
-                end=segment["end"],
-                text=diarized_text,
-                speaker=speaker
-=======
                 start=segment.get("start"),
                 end=segment.get("end"),
                 text=diarized_text,
                 speaker=speaker,
                 words=words
->>>>>>> 1da30d85
             ))
 
         elapsed_time = time.time() - start_time
