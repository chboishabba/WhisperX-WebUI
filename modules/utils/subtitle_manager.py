import re

from modules.whisper.data_classes import Segment


def timeformat_srt(time):
    hours = time // 3600
    minutes = (time - hours * 3600) // 60
    seconds = time - hours * 3600 - minutes * 60
    milliseconds = (time - int(time)) * 1000
    return f"{int(hours):02d}:{int(minutes):02d}:{int(seconds):02d},{int(milliseconds):03d}"


def timeformat_vtt(time):
    hours = time // 3600
    minutes = (time - hours * 3600) // 60
    seconds = time - hours * 3600 - minutes * 60
    milliseconds = (time - int(time)) * 1000
    return f"{int(hours):02d}:{int(minutes):02d}:{int(seconds):02d}.{int(milliseconds):03d}"


def write_file(subtitle, output_file):
    with open(output_file, 'w', encoding='utf-8') as f:
        f.write(subtitle)


def get_srt(segments):
    if segments and isinstance(segments[0], Segment):
        segments = [seg.dict() for seg in segments]

    output = ""
    for i, segment in enumerate(segments):
        output += f"{i + 1}\n"
        output += f"{timeformat_srt(segment['start'])} --> {timeformat_srt(segment['end'])}\n"
        if segment['text'].startswith(' '):
            segment['text'] = segment['text'][1:]
        output += f"{segment['text']}\n\n"
    return output


def get_vtt(segments):
<<<<<<< HEAD
    if segments and isinstance(segments[0], Segment):
        segments = [seg.dict() for seg in segments]

    output = "WebVTT\n\n"
=======
    output = "WEBVTT\n\n"
>>>>>>> ffb268ea
    for i, segment in enumerate(segments):
        output += f"{timeformat_vtt(segment['start'])} --> {timeformat_vtt(segment['end'])}\n"
        if segment['text'].startswith(' '):
            segment['text'] = segment['text'][1:]
        output += f"{segment['text']}\n\n"
    return output


def get_txt(segments):
    if segments and isinstance(segments[0], Segment):
        segments = [seg.dict() for seg in segments]

    output = ""
    for i, segment in enumerate(segments):
        if segment['text'].startswith(' '):
            segment['text'] = segment['text'][1:]
        output += f"{segment['text']}\n"
    return output


def parse_srt(file_path):
    """Reads SRT file and returns as dict"""
    with open(file_path, 'r', encoding='utf-8') as file:
        srt_data = file.read()

    data = []
    blocks = srt_data.split('\n\n')

    for block in blocks:
        if block.strip() != '':
            lines = block.strip().split('\n')
            index = lines[0]
            timestamp = lines[1]
            sentence = ' '.join(lines[2:])

            data.append({
                "index": index,
                "timestamp": timestamp,
                "sentence": sentence
            })
    return data


def parse_vtt(file_path):
    """Reads WEBVTT file and returns as dict"""
    with open(file_path, 'r', encoding='utf-8') as file:
        webvtt_data = file.read()

    data = []
    blocks = webvtt_data.split('\n\n')

    for block in blocks:
        if block.strip() != '' and not block.strip().startswith("WEBVTT"):
            lines = block.strip().split('\n')
            timestamp = lines[0]
            sentence = ' '.join(lines[1:])

            data.append({
                "timestamp": timestamp,
                "sentence": sentence
            })

    return data


def get_serialized_srt(dicts):
    output = ""
    for dic in dicts:
        output += f'{dic["index"]}\n'
        output += f'{dic["timestamp"]}\n'
        output += f'{dic["sentence"]}\n\n'
    return output


def get_serialized_vtt(dicts):
    output = "WEBVTT\n\n"
    for dic in dicts:
        output += f'{dic["timestamp"]}\n'
        output += f'{dic["sentence"]}\n\n'
    return output


def safe_filename(name):
    INVALID_FILENAME_CHARS = r'[<>:"/\\|?*\x00-\x1f]'
    safe_name = re.sub(INVALID_FILENAME_CHARS, '_', name)
    # Truncate the filename if it exceeds the max_length (20)
    if len(safe_name) > 20:
        file_extension = safe_name.split('.')[-1]
        if len(file_extension) + 1 < 20:
            truncated_name = safe_name[:20 - len(file_extension) - 1]
            safe_name = truncated_name + '.' + file_extension
        else:
            safe_name = safe_name[:20]
    return safe_name<|MERGE_RESOLUTION|>--- conflicted
+++ resolved
@@ -39,14 +39,10 @@
 
 
 def get_vtt(segments):
-<<<<<<< HEAD
     if segments and isinstance(segments[0], Segment):
         segments = [seg.dict() for seg in segments]
 
-    output = "WebVTT\n\n"
-=======
     output = "WEBVTT\n\n"
->>>>>>> ffb268ea
     for i, segment in enumerate(segments):
         output += f"{timeformat_vtt(segment['start'])} --> {timeformat_vtt(segment['end'])}\n"
         if segment['text'].startswith(' '):
