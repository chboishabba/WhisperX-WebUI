import faster_whisper.transcribe
import gradio as gr
import torch
from typing import Optional, Dict, List, Union, NamedTuple
from fastapi import Query
from pydantic import BaseModel, Field, field_validator, ConfigDict
from gradio_i18n import Translate, gettext as _
from enum import Enum
from copy import deepcopy
import yaml

from modules.utils.constants import *


class WhisperImpl(Enum):
    WHISPER = "whisper"
    FASTER_WHISPER = "faster-whisper"
    INSANELY_FAST_WHISPER = "insanely_fast_whisper"
    WHISPERX = "whisperx"


class Segment(BaseModel):
    id: Optional[int] = Field(default=None, description="Incremental id for the segment")
    seek: Optional[int] = Field(default=None, description="Seek of the segment from chunked audio")
    text: Optional[str] = Field(default=None, description="Transcription text of the segment")
    start: Optional[float] = Field(default=None, description="Start time of the segment")
    end: Optional[float] = Field(default=None, description="End time of the segment")
    speaker: Optional[str] = Field(default=None, description="Speaker label for the segment")
    tokens: Optional[List[int]] = Field(default=None, description="List of token IDs")
    temperature: Optional[float] = Field(default=None, description="Temperature used during the decoding process")
    avg_logprob: Optional[float] = Field(default=None, description="Average log probability of the tokens")
    compression_ratio: Optional[float] = Field(default=None, description="Compression ratio of the segment")
    no_speech_prob: Optional[float] = Field(default=None, description="Probability that it's not speech")
    speaker: Optional[str] = Field(default=None, description="Speaker label for the segment")
    words: Optional[List['Word']] = Field(default=None, description="List of words contained in the segment")

    @classmethod
    def from_faster_whisper(cls,
                            seg: faster_whisper.transcribe.Segment):
        if seg.words is not None:
            words = [
                Word(
                    start=w.start,
                    end=w.end,
                    word=w.word,
                    probability=w.probability
                ) for w in seg.words
            ]
        else:
            words = None

        return cls(
            id=seg.id,
            seek=seg.seek,
            text=seg.text,
            start=seg.start,
            end=seg.end,
            speaker=None,
            tokens=seg.tokens,
            temperature=seg.temperature,
            avg_logprob=seg.avg_logprob,
            compression_ratio=seg.compression_ratio,
            no_speech_prob=seg.no_speech_prob,
            words=words
        )


class Word(BaseModel):
    start: Optional[float] = Field(default=None, description="Start time of the word")
    end: Optional[float] = Field(default=None, description="Start time of the word")
    word: Optional[str] = Field(default=None, description="Word text")
    probability: Optional[float] = Field(default=None, description="Probability of the word")
    speaker: Optional[str] = Field(default=None, description="Speaker label for the word")


class BaseParams(BaseModel):
    model_config = ConfigDict(protected_namespaces=())

    def to_dict(self) -> Dict:
        return self.model_dump()

    def to_list(self) -> List:
        return list(self.model_dump().values())

    @classmethod
    def from_list(cls, data_list: List) -> 'BaseParams':
        field_names = list(cls.model_fields.keys())
        return cls(**dict(zip(field_names, data_list)))


# Models need to be wrapped with Field(Query()) to fix fastapi doc issue.
# More info : https://github.com/fastapi/fastapi/discussions/8634#discussioncomment-5153136
class VadParams(BaseParams):
    """Voice Activity Detection parameters"""
    vad_filter: bool = Field(default=False, description="Enable voice activity detection to filter out non-speech parts")
    threshold: float = Field(
        default=0.5,
        ge=0.0,
        le=1.0,
        description="Speech threshold for Silero VAD. Probabilities above this value are considered speech"
    )
    min_speech_duration_ms: int = Field(
        default=250,
        ge=0,
        description="Final speech chunks shorter than this are discarded"
    )
    max_speech_duration_s: float = Field(
        default=float("inf"),
        gt=0,
        description="Maximum duration of speech chunks in seconds"
    )
    min_silence_duration_ms: int = Field(
        default=2000,
        ge=0,
        description="Minimum silence duration between speech chunks"
    )
    speech_pad_ms: int = Field(
        default=400,
        ge=0,
        description="Padding added to each side of speech chunks"
    )

    @classmethod
    def to_gradio_inputs(cls, defaults: Optional[Dict] = None) -> List[gr.components.base.FormComponent]:
        return [
            gr.Checkbox(
                label=_("Enable Silero VAD Filter"),
                value=defaults.get("vad_filter", cls.__fields__["vad_filter"].default),
                interactive=True,
                info=_("Enable this to transcribe only detected voice")
            ),
            gr.Slider(
                minimum=0.0, maximum=1.0, step=0.01, label="Speech Threshold",
                value=defaults.get("threshold", cls.__fields__["threshold"].default),
                info="Lower it to be more sensitive to small sounds."
            ),
            gr.Number(
                label="Minimum Speech Duration (ms)", precision=0,
                value=defaults.get("min_speech_duration_ms", cls.__fields__["min_speech_duration_ms"].default),
                info="Final speech chunks shorter than this time are thrown out"
            ),
            gr.Number(
                label="Maximum Speech Duration (s)",
                value=defaults.get("max_speech_duration_s", GRADIO_NONE_NUMBER_MAX),
                info="Maximum duration of speech chunks in \"seconds\"."
            ),
            gr.Number(
                label="Minimum Silence Duration (ms)", precision=0,
                value=defaults.get("min_silence_duration_ms", cls.__fields__["min_silence_duration_ms"].default),
                info="In the end of each speech chunk wait for this time before separating it"
            ),
            gr.Number(
                label="Speech Padding (ms)", precision=0,
                value=defaults.get("speech_pad_ms", cls.__fields__["speech_pad_ms"].default),
                info="Final speech chunks are padded by this time each side"
            )
        ]


class DiarizationParams(BaseParams):
    """Speaker diarization parameters"""
    is_diarize: bool = Field(default=False, description="Enable speaker diarization")
    diarization_device: str = Field(default="cuda", description="Device to run Diarization model.")
    hf_token: str = Field(
        default="",
        description="Hugging Face token for downloading diarization models"
    )
<<<<<<< HEAD
    use_whisperx_diarization: bool = Field(
        default=False,
        description="Use WhisperX diarization pipeline for speaker attribution"
=======
    assign_word_speakers: bool = Field(
        default=False,
        description="Attach speaker labels to aligned words"
    )
    fill_nearest_speaker: bool = Field(
        default=False,
        description="When no overlap exists, tag the nearest diarization speaker"
>>>>>>> 1da30d85
    )
    enable_offload: bool = Field(
        default=True,
        description="Offload Diarization model after Speaker diarization"
    )

    @classmethod
    def to_gradio_inputs(cls,
                         defaults: Optional[Dict] = None,
                         available_devices: Optional[List] = None,
                         device: Optional[str] = None) -> List[gr.components.base.FormComponent]:
        return [
            gr.Checkbox(
                label=_("Enable Diarization"),
                value=defaults.get("is_diarize", cls.__fields__["is_diarize"].default),
            ),
            gr.Dropdown(
                label=_("Device"),
                choices=["cpu", "cuda", "xpu"] if available_devices is None else available_devices,
                value=defaults.get("device", device),
            ),
            gr.Textbox(
                label=_("HuggingFace Token"),
                value=defaults.get("hf_token", cls.__fields__["hf_token"].default),
                info=_("This is only needed the first time you download the model")
            ),
            gr.Checkbox(
                label=_("Use WhisperX Diarization"),
                value=defaults.get(
                    "use_whisperx_diarization",
                    cls.__fields__["use_whisperx_diarization"].default,
                ),
                info=_("Perform diarization with WhisperX and attach speakers to aligned words"),
            ),
            gr.Checkbox(
                label=_("Offload sub model when finished"),
                value=defaults.get("enable_offload", cls.__fields__["enable_offload"].default),
            )
        ]


class BGMSeparationParams(BaseParams):
    """Background music separation parameters"""
    is_separate_bgm: bool = Field(default=False, description="Enable background music separation")
    uvr_model_size: str = Field(
        default="UVR-MDX-NET-Inst_HQ_4",
        description="UVR model size"
    )
    uvr_device: str = Field(default="cuda", description="Device to run UVR model.")
    segment_size: int = Field(
        default=256,
        gt=0,
        description="Segment size for UVR model"
    )
    save_file: bool = Field(
        default=False,
        description="Whether to save separated audio files"
    )
    enable_offload: bool = Field(
        default=True,
        description="Offload UVR model after transcription"
    )

    @classmethod
    def to_gradio_input(cls,
                        defaults: Optional[Dict] = None,
                        available_devices: Optional[List] = None,
                        device: Optional[str] = None,
                        available_models: Optional[List] = None) -> List[gr.components.base.FormComponent]:
        return [
            gr.Checkbox(
                label=_("Enable Background Music Remover Filter"),
                value=defaults.get("is_separate_bgm", cls.__fields__["is_separate_bgm"].default),
                interactive=True,
                info=_("Enabling this will remove background music")
            ),
            gr.Dropdown(
                label=_("Model"),
                choices=["UVR-MDX-NET-Inst_HQ_4",
                         "UVR-MDX-NET-Inst_3"] if available_models is None else available_models,
                value=defaults.get("uvr_model_size", cls.__fields__["uvr_model_size"].default),
            ),
            gr.Dropdown(
                label=_("Device"),
                choices=["cpu", "cuda", "xpu"] if available_devices is None else available_devices,
                value=defaults.get("device", device),
            ),
            gr.Number(
                label="Segment Size",
                value=defaults.get("segment_size", cls.__fields__["segment_size"].default),
                precision=0,
                info="Segment size for UVR model"
            ),
            gr.Checkbox(
                label=_("Save separated files to output"),
                value=defaults.get("save_file", cls.__fields__["save_file"].default),
            ),
            gr.Checkbox(
                label=_("Offload sub model when finished"),
                value=defaults.get("enable_offload", cls.__fields__["enable_offload"].default),
            )
        ]


class WhisperParams(BaseParams):
    """Whisper parameters"""
    model_size: str = Field(default="large-v2", description="Whisper model size")
    lang: Optional[str] = Field(default=None, description="Source language of the file to transcribe")
    is_translate: bool = Field(default=False, description="Translate speech to English end-to-end")
    beam_size: int = Field(default=5, ge=1, description="Beam size for decoding")
    log_prob_threshold: float = Field(
        default=-1.0,
        description="Threshold for average log probability of sampled tokens"
    )
    no_speech_threshold: float = Field(
        default=0.6,
        ge=0.0,
        le=1.0,
        description="Threshold for detecting silence"
    )
    compute_type: str = Field(default="float16", description="Computation type for transcription")
    best_of: int = Field(default=5, ge=1, description="Number of candidates when sampling")
    patience: float = Field(default=1.0, gt=0, description="Beam search patience factor")
    condition_on_previous_text: bool = Field(
        default=True,
        description="Use previous output as prompt for next window"
    )
    prompt_reset_on_temperature: float = Field(
        default=0.5,
        ge=0.0,
        le=1.0,
        description="Temperature threshold for resetting prompt"
    )
    initial_prompt: Optional[str] = Field(default=None, description="Initial prompt for first window")
    temperature: float = Field(
        default=0.0,
        ge=0.0,
        description="Temperature for sampling"
    )
    compression_ratio_threshold: float = Field(
        default=2.4,
        gt=0,
        description="Threshold for gzip compression ratio"
    )
    length_penalty: float = Field(default=1.0, gt=0, description="Exponential length penalty")
    repetition_penalty: float = Field(default=1.0, gt=0, description="Penalty for repeated tokens")
    no_repeat_ngram_size: int = Field(default=0, ge=0, description="Size of n-grams to prevent repetition")
    prefix: Optional[str] = Field(default=None, description="Prefix text for first window")
    suppress_blank: bool = Field(
        default=True,
        description="Suppress blank outputs at start of sampling"
    )
    suppress_tokens: Optional[Union[List[int], str]] = Field(default=[-1], description="Token IDs to suppress")
    max_initial_timestamp: float = Field(
        default=1.0,
        ge=0.0,
        description="Maximum initial timestamp"
    )
    word_timestamps: bool = Field(default=False, description="Extract word-level timestamps")
    enable_whisperx_alignment: bool = Field(
        default=False,
        description="Use WhisperX forced alignment to refine word-level timestamps",
    )
    prepend_punctuations: Optional[str] = Field(
        default="\"'“¿([{-",
        description="Punctuations to merge with next word"
    )
    append_punctuations: Optional[str] = Field(
        default="\"'.。,，!！?？:：”)]}、",
        description="Punctuations to merge with previous word"
    )
    max_new_tokens: Optional[int] = Field(default=None, description="Maximum number of new tokens per chunk")
    chunk_length: Optional[int] = Field(default=30, description="Length of audio segments in seconds")
    hallucination_silence_threshold: Optional[float] = Field(
        default=None,
        description="Threshold for skipping silent periods in hallucination detection"
    )
    hotwords: Optional[str] = Field(default=None, description="Hotwords/hint phrases for the model")
    language_detection_threshold: Optional[float] = Field(
        default=0.5,
        description="Threshold for language detection probability"
    )
    language_detection_segments: int = Field(
        default=1,
        gt=0,
        description="Number of segments for language detection"
    )
    batch_size: int = Field(default=24, gt=0, description="Batch size for processing")
    enable_whisperx_alignment: bool = Field(
        default=False,
        description="Enable WhisperX to refine word-level timestamps"
    )
    whisperx_confidence_threshold: float = Field(
        default=0.0,
        ge=0.0,
        le=1.0,
        description="Minimum WhisperX confidence score to keep aligned words"
    )
    enable_offload: bool = Field(
        default=True,
        description="Offload Whisper model after transcription"
    )

    @field_validator('lang')
    def validate_lang(cls, v):
        from modules.utils.constants import AUTOMATIC_DETECTION
        return None if v == AUTOMATIC_DETECTION.unwrap() else v

    @field_validator('suppress_tokens')
    def validate_supress_tokens(cls, v):
        import ast
        try:
            if isinstance(v, str):
                suppress_tokens = ast.literal_eval(v)
                if not isinstance(suppress_tokens, list):
                    raise ValueError("Invalid Suppress Tokens. The value must be type of List[int]")
                return suppress_tokens
            if isinstance(v, list):
                return v
        except Exception as e:
            raise ValueError(f"Invalid Suppress Tokens. The value must be type of List[int]: {e}")

    @classmethod
    def to_gradio_inputs(cls,
                         defaults: Optional[Dict] = None,
                         only_advanced: Optional[bool] = True,
                         whisper_type: Optional[str] = None,
                         available_models: Optional[List] = None,
                         available_langs: Optional[List] = None,
                         available_compute_types: Optional[List] = None,
                         compute_type: Optional[str] = None):
        whisper_type = WhisperImpl.FASTER_WHISPER.value if whisper_type is None else whisper_type.strip().lower()

        inputs = []
        if not only_advanced:
            inputs += [
                gr.Dropdown(
                    label=_("Model"),
                    choices=available_models,
                    value=defaults.get("model_size", cls.__fields__["model_size"].default),
                ),
                gr.Dropdown(
                    label=_("Language"),
                    choices=available_langs,
                    value=defaults.get("lang", AUTOMATIC_DETECTION),
                ),
                gr.Checkbox(
                    label=_("Translate to English?"),
                    value=defaults.get("is_translate", cls.__fields__["is_translate"].default),
                ),
            ]

        inputs += [
            gr.Number(
                label="Beam Size",
                value=defaults.get("beam_size", cls.__fields__["beam_size"].default),
                precision=0,
                info="Beam size for decoding"
            ),
            gr.Number(
                label="Log Probability Threshold",
                value=defaults.get("log_prob_threshold", cls.__fields__["log_prob_threshold"].default),
                info="Threshold for average log probability of sampled tokens"
            ),
            gr.Number(
                label="No Speech Threshold",
                value=defaults.get("no_speech_threshold", cls.__fields__["no_speech_threshold"].default),
                info="Threshold for detecting silence"
            ),
            gr.Dropdown(
                label="Compute Type",
                choices=["float16", "int8", "int16"] if available_compute_types is None else available_compute_types,
                value=defaults.get("compute_type", compute_type),
                info="Computation type for transcription"
            ),
            gr.Number(
                label="Best Of",
                value=defaults.get("best_of", cls.__fields__["best_of"].default),
                precision=0,
                info="Number of candidates when sampling"
            ),
            gr.Number(
                label="Patience",
                value=defaults.get("patience", cls.__fields__["patience"].default),
                info="Beam search patience factor"
            ),
            gr.Checkbox(
                label="Condition On Previous Text",
                value=defaults.get("condition_on_previous_text", cls.__fields__["condition_on_previous_text"].default),
                info="Use previous output as prompt for next window"
            ),
            gr.Slider(
                label="Prompt Reset On Temperature",
                value=defaults.get("prompt_reset_on_temperature",
                                   cls.__fields__["prompt_reset_on_temperature"].default),
                minimum=0,
                maximum=1,
                step=0.01,
                info="Temperature threshold for resetting prompt"
            ),
            gr.Textbox(
                label="Initial Prompt",
                value=defaults.get("initial_prompt", GRADIO_NONE_STR),
                info="Initial prompt for first window"
            ),
            gr.Slider(
                label="Temperature",
                value=defaults.get("temperature", cls.__fields__["temperature"].default),
                minimum=0.0,
                step=0.01,
                maximum=1.0,
                info="Temperature for sampling"
            ),
            gr.Number(
                label="Compression Ratio Threshold",
                value=defaults.get("compression_ratio_threshold",
                                   cls.__fields__["compression_ratio_threshold"].default),
                info="Threshold for gzip compression ratio"
            )
        ]

        faster_whisper_inputs = [
            gr.Number(
                label="Length Penalty",
                value=defaults.get("length_penalty", cls.__fields__["length_penalty"].default),
                info="Exponential length penalty",
            ),
            gr.Number(
                label="Repetition Penalty",
                value=defaults.get("repetition_penalty", cls.__fields__["repetition_penalty"].default),
                info="Penalty for repeated tokens"
            ),
            gr.Number(
                label="No Repeat N-gram Size",
                value=defaults.get("no_repeat_ngram_size", cls.__fields__["no_repeat_ngram_size"].default),
                precision=0,
                info="Size of n-grams to prevent repetition"
            ),
            gr.Textbox(
                label="Prefix",
                value=defaults.get("prefix", GRADIO_NONE_STR),
                info="Prefix text for first window"
            ),
            gr.Checkbox(
                label="Suppress Blank",
                value=defaults.get("suppress_blank", cls.__fields__["suppress_blank"].default),
                info="Suppress blank outputs at start of sampling"
            ),
            gr.Textbox(
                label="Suppress Tokens",
                value=defaults.get("suppress_tokens", "[-1]"),
                info="Token IDs to suppress"
            ),
            gr.Number(
                label="Max Initial Timestamp",
                value=defaults.get("max_initial_timestamp", cls.__fields__["max_initial_timestamp"].default),
                info="Maximum initial timestamp"
            ),
            gr.Checkbox(
                label="Word Timestamps",
                value=defaults.get("word_timestamps", cls.__fields__["word_timestamps"].default),
                info="Extract word-level timestamps"
            ),
            gr.Checkbox(
                label="Use WhisperX Alignment",
                value=defaults.get(
                    "enable_whisperx_alignment",
                    cls.__fields__["enable_whisperx_alignment"].default,
                ),
                info="Leverages WhisperX forced alignment for word-level timestamps",
            ),
            gr.Textbox(
                label="Prepend Punctuations",
                value=defaults.get("prepend_punctuations", cls.__fields__["prepend_punctuations"].default),
                info="Punctuations to merge with next word"
            ),
            gr.Textbox(
                label="Append Punctuations",
                value=defaults.get("append_punctuations", cls.__fields__["append_punctuations"].default),
                info="Punctuations to merge with previous word"
            ),
            gr.Number(
                label="Max New Tokens",
                value=defaults.get("max_new_tokens", GRADIO_NONE_NUMBER_MIN),
                precision=0,
                info="Maximum number of new tokens per chunk"
            ),
            gr.Number(
                label="Chunk Length (s)",
                value=defaults.get("chunk_length", cls.__fields__["chunk_length"].default),
                precision=0,
                info="Length of audio segments in seconds"
            ),
            gr.Number(
                label="Hallucination Silence Threshold (sec)",
                value=defaults.get("hallucination_silence_threshold",
                                   GRADIO_NONE_NUMBER_MIN),
                info="Threshold for skipping silent periods in hallucination detection"
            ),
            gr.Textbox(
                label="Hotwords",
                value=defaults.get("hotwords", cls.__fields__["hotwords"].default),
                info="Hotwords/hint phrases for the model"
            ),
            gr.Number(
                label="Language Detection Threshold",
                value=defaults.get("language_detection_threshold",
                                   GRADIO_NONE_NUMBER_MIN),
                info="Threshold for language detection probability"
            ),
            gr.Number(
                label="Language Detection Segments",
                value=defaults.get("language_detection_segments",
                                   cls.__fields__["language_detection_segments"].default),
                precision=0,
                info="Number of segments for language detection"
            )
        ]

        insanely_fast_whisper_inputs = [
            gr.Number(
                label="Batch Size",
                value=defaults.get("batch_size", cls.__fields__["batch_size"].default),
                precision=0,
                info="Batch size for processing"
            )
        ]

        if whisper_type != WhisperImpl.FASTER_WHISPER.value:
            for input_component in faster_whisper_inputs:
                input_component.visible = False

        if whisper_type != WhisperImpl.INSANELY_FAST_WHISPER.value:
            for input_component in insanely_fast_whisper_inputs:
                input_component.visible = False

        inputs += faster_whisper_inputs + insanely_fast_whisper_inputs

        inputs += [
            gr.Checkbox(
                label=_("Offload sub model when finished"),
                value=defaults.get("enable_offload", cls.__fields__["enable_offload"].default),
            )
        ]

        return inputs


class TranscriptionPipelineParams(BaseModel):
    """Transcription pipeline parameters"""
    whisper: WhisperParams = Field(default_factory=WhisperParams)
    vad: VadParams = Field(default_factory=VadParams)
    diarization: DiarizationParams = Field(default_factory=DiarizationParams)
    bgm_separation: BGMSeparationParams = Field(default_factory=BGMSeparationParams)

    def to_dict(self) -> Dict:
        data = {
            "whisper": self.whisper.to_dict(),
            "vad": self.vad.to_dict(),
            "diarization": self.diarization.to_dict(),
            "bgm_separation": self.bgm_separation.to_dict()
        }
        return data

    def to_list(self) -> List:
        """
        Convert data class to the list because I have to pass the parameters as a list in the gradio.
        Related Gradio issue: https://github.com/gradio-app/gradio/issues/2471
        See more about Gradio pre-processing: https://www.gradio.app/docs/components
        """
        whisper_list = self.whisper.to_list()
        vad_list = self.vad.to_list()
        diarization_list = self.diarization.to_list()
        bgm_sep_list = self.bgm_separation.to_list()
        return whisper_list + vad_list + diarization_list + bgm_sep_list

    @staticmethod
    def from_list(pipeline_list: List) -> 'TranscriptionPipelineParams':
        """Convert list to the data class again to use it in a function."""
        data_list = deepcopy(pipeline_list)

        whisper_expected = len(WhisperParams.__annotations__)
        whisper_list = data_list[:whisper_expected]
        data_list = data_list[len(whisper_list):]

        vad_expected = len(VadParams.__annotations__)
        vad_list = data_list[:vad_expected]
        data_list = data_list[len(vad_list):]

        diarization_expected = len(DiarizationParams.__annotations__)
        diarization_list = data_list[:diarization_expected]
        data_list = data_list[len(diarization_list):]

        bgm_expected = len(BGMSeparationParams.__annotations__)
        bgm_sep_list = data_list[:bgm_expected]

        return TranscriptionPipelineParams(
            whisper=WhisperParams.from_list(whisper_list),
            vad=VadParams.from_list(vad_list),
            diarization=DiarizationParams.from_list(diarization_list),
            bgm_separation=BGMSeparationParams.from_list(bgm_sep_list)
        )<|MERGE_RESOLUTION|>--- conflicted
+++ resolved
@@ -165,11 +165,6 @@
         default="",
         description="Hugging Face token for downloading diarization models"
     )
-<<<<<<< HEAD
-    use_whisperx_diarization: bool = Field(
-        default=False,
-        description="Use WhisperX diarization pipeline for speaker attribution"
-=======
     assign_word_speakers: bool = Field(
         default=False,
         description="Attach speaker labels to aligned words"
@@ -177,7 +172,6 @@
     fill_nearest_speaker: bool = Field(
         default=False,
         description="When no overlap exists, tag the nearest diarization speaker"
->>>>>>> 1da30d85
     )
     enable_offload: bool = Field(
         default=True,
